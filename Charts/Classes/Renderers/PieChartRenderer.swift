//
//  PieChartRenderer.swift
//  Charts
//
//  Created by Daniel Cohen Gindi on 4/3/15.
//
//  Copyright 2015 Daniel Cohen Gindi & Philipp Jahoda
//  A port of MPAndroidChart for iOS
//  Licensed under Apache License 2.0
//
//  https://github.com/danielgindi/ios-charts
//

import Foundation
import CoreGraphics


public class PieChartRenderer: ChartDataRendererBase
{
    public weak var chart: PieChartView?
    
<<<<<<< HEAD
=======
    public var drawHoleEnabled = true
    public var holeTransparent = true
    public var holeColor: NSUIColor? = NSUIColor.whiteColor()
    public var holeRadiusPercent = CGFloat(0.5)
    public var holeAlpha = CGFloat(0.41)
    public var transparentCircleRadiusPercent = CGFloat(0.55)
    public var drawXLabelsEnabled = true
    public var usePercentValuesEnabled = false
    public var centerAttributedText: NSAttributedString?
    public var drawCenterTextEnabled = true
    public var centerTextRadiusPercent: CGFloat = 1.0
    
>>>>>>> 715da3e7
    public init(chart: PieChartView, animator: ChartAnimator?, viewPortHandler: ChartViewPortHandler)
    {
        super.init(animator: animator, viewPortHandler: viewPortHandler)
        
        self.chart = chart
    }
    
    public override func drawData(context context: CGContext)
    {
        guard let chart = chart else { return }
        
        let pieData = chart.data
        
        if (pieData != nil)
        {
            for set in pieData!.dataSets as! [IPieChartDataSet]
            {
                if set.isVisible && set.entryCount > 0
                {
                    drawDataSet(context: context, dataSet: set)
                }
            }
        }
    }
    
    public func calculateMinimumRadiusForSpacedSlice(
        center center: CGPoint,
        radius: CGFloat,
        angle: CGFloat,
        arcStartPointX: CGFloat,
        arcStartPointY: CGFloat,
        startAngle: CGFloat,
        sweepAngle: CGFloat) -> CGFloat
    {
        let angleMiddle = startAngle + sweepAngle / 2.0
        
        // Other point of the arc
        let arcEndPointX = center.x + radius * cos((startAngle + sweepAngle) * ChartUtils.Math.FDEG2RAD)
        let arcEndPointY = center.y + radius * sin((startAngle + sweepAngle) * ChartUtils.Math.FDEG2RAD)
        
        // Middle point on the arc
        let arcMidPointX = center.x + radius * cos(angleMiddle * ChartUtils.Math.FDEG2RAD)
        let arcMidPointY = center.y + radius * sin(angleMiddle * ChartUtils.Math.FDEG2RAD)
        
        // Middle point on straight line between the two point.
        // This is the base of the contained triangle
        let basePointsDistance = sqrt(
            pow(arcEndPointX - arcStartPointX, 2) +
                pow(arcEndPointY - arcStartPointY, 2))
        
        // After reducing space from both sides of the "slice",
        //   the angle of the contained triangle should stay the same.
        // So let's find out the height of that triangle.
        let containedTriangleHeight = (basePointsDistance / 2.0 *
            tan((180.0 - angle) / 2.0 * ChartUtils.Math.FDEG2RAD))
        
        // Now we subtract that from the radius
        var spacedRadius = radius - containedTriangleHeight
        
        // And now subtract the height of the arc that's between the triangle and the outer circle
        spacedRadius -= sqrt(
            pow(arcMidPointX - (arcEndPointX + arcStartPointX) / 2.0, 2) +
                pow(arcMidPointY - (arcEndPointY + arcStartPointY) / 2.0, 2))
        
        return spacedRadius
    }

    public func drawDataSet(context context: CGContext, dataSet: IPieChartDataSet)
    {
        guard let
            chart = chart,
            data = chart.data,
            animator = animator
            else {return }
        
        var angle: CGFloat = 0.0
        let rotationAngle = chart.rotationAngle
        
        let phaseX = animator.phaseX
        let phaseY = animator.phaseY
        
        let entryCount = dataSet.entryCount
        var drawAngles = chart.drawAngles
        let sliceSpace = dataSet.sliceSpace
        let center = chart.centerCircleBox
        let radius = chart.radius
        let userInnerRadius = chart.drawHoleEnabled && !chart.drawSlicesUnderHoleEnabled ? radius * chart.holeRadiusPercent : 0.0
        
        var visibleAngleCount = 0
        for (var j = 0; j < entryCount; j++)
        {
            guard let e = dataSet.entryForIndex(j) else { continue }
            if ((abs(e.value) > 0.000001))
            {
                visibleAngleCount++;
            }
        }

        CGContextSaveGState(context)
        
        for (var j = 0; j < entryCount; j++)
        {
            let sliceAngle = drawAngles[j]
            var innerRadius = userInnerRadius
            
            guard let e = dataSet.entryForIndex(j) else { continue }
            
            // draw only if the value is greater than zero
            if ((abs(e.value) > 0.000001))
            {
                if (!chart.needsHighlight(xIndex: e.xIndex,
                    dataSetIndex: data.indexOfDataSet(dataSet)))
                {
                    CGContextSetFillColorWithColor(context, dataSet.colorAt(j).CGColor)
                    
                    let sliceSpaceOuterAngle = visibleAngleCount == 1 ?
                        0.0 :
                        sliceSpace / (ChartUtils.Math.FDEG2RAD * radius)
                    let startAngleOuter = rotationAngle + (angle + sliceSpaceOuterAngle / 2.0) * phaseY
                    var sweepAngleOuter = (sliceAngle - sliceSpaceOuterAngle) * phaseY
                    if (sweepAngleOuter < 0.0)
                    {
                        sweepAngleOuter = 0.0
                    }
                    
                    let arcStartPointX = center.x + radius * cos(startAngleOuter * ChartUtils.Math.FDEG2RAD)
                    let arcStartPointY = center.y + radius * sin(startAngleOuter * ChartUtils.Math.FDEG2RAD)

                    let path = CGPathCreateMutable()
                    
                    CGPathMoveToPoint(
                        path,
                        nil,
                        arcStartPointX,
                        arcStartPointY)
                    CGPathAddRelativeArc(
                        path,
                        nil,
                        center.x,
                        center.y,
                        radius,
                        startAngleOuter * ChartUtils.Math.FDEG2RAD,
                        sweepAngleOuter * ChartUtils.Math.FDEG2RAD)
                    
                    if sliceSpace > 0.0
                    {
                        innerRadius = max(innerRadius,
                            calculateMinimumRadiusForSpacedSlice(
                                center: center,
                                radius: radius,
                                angle: sliceAngle * phaseY,
                                arcStartPointX: arcStartPointX,
                                arcStartPointY: arcStartPointY,
                                startAngle: startAngleOuter,
                                sweepAngle: sweepAngleOuter))
                    }

                    if (innerRadius > 0.0)
                    {
                        let sliceSpaceInnerAngle = visibleAngleCount == 1 ?
                            0.0 :
                            sliceSpace / (ChartUtils.Math.FDEG2RAD * innerRadius)
                        let startAngleInner = rotationAngle + (angle + sliceSpaceInnerAngle / 2.0) * phaseY
                        var sweepAngleInner = (sliceAngle - sliceSpaceInnerAngle) * phaseY
                        if (sweepAngleInner < 0.0)
                        {
                            sweepAngleInner = 0.0
                        }
                        let endAngleInner = startAngleInner + sweepAngleInner
                        
                        CGPathAddLineToPoint(
                            path,
                            nil,
                            center.x + innerRadius * cos(endAngleInner * ChartUtils.Math.FDEG2RAD),
                            center.y + innerRadius * sin(endAngleInner * ChartUtils.Math.FDEG2RAD))
                        CGPathAddRelativeArc(
                            path,
                            nil,
                            center.x,
                            center.y,
                            innerRadius,
                            endAngleInner * ChartUtils.Math.FDEG2RAD,
                            -sweepAngleInner * ChartUtils.Math.FDEG2RAD)
                    }
                    else
                    {
                        CGPathAddLineToPoint(
                            path,
                            nil,
                            center.x,
                            center.y)
                    }
                    
                    CGPathCloseSubpath(path)
                    
                    CGContextBeginPath(context)
                    CGContextAddPath(context, path)
                    CGContextEOFillPath(context)
                }
            }
            
            angle += sliceAngle * phaseX
        }
        
        CGContextRestoreGState(context)
    }
    
    public override func drawValues(context context: CGContext)
    {
        guard let
            chart = chart,
            data = chart.data,
            animator = animator
            else { return }
        
        let center = chart.centerCircleBox
        
        // get whole the radius
        var r = chart.radius
        let rotationAngle = chart.rotationAngle
        var drawAngles = chart.drawAngles
        var absoluteAngles = chart.absoluteAngles
        
        let phaseX = animator.phaseX
        let phaseY = animator.phaseY
        
        var off = r / 10.0 * 3.0
        
        if chart.drawHoleEnabled
        {
            off = (r - (r * chart.holeRadiusPercent)) / 2.0
        }
        
        r -= off; // offset to keep things inside the chart
        
        var dataSets = data.dataSets
        
        let yValueSum = (data as! PieChartData).yValueSum
        
        let drawXVals = chart.isDrawSliceTextEnabled
        let usePercentValuesEnabled = chart.usePercentValuesEnabled
        
        var angle: CGFloat = 0.0
        var xIndex = 0
        
        for (var i = 0; i < dataSets.count; i++)
        {
            guard let dataSet = dataSets[i] as? IPieChartDataSet else { continue }
            
            let drawYVals = dataSet.isDrawValuesEnabled
            
            if (!drawYVals && !drawXVals)
            {
                continue
            }
            
            let valueFont = dataSet.valueFont
            
            guard let formatter = dataSet.valueFormatter else { continue }
            
            for (var j = 0, entryCount = dataSet.entryCount; j < entryCount; j++)
            {
                if (drawXVals && !drawYVals && (j >= data.xValCount || data.xVals[j] == nil))
                {
                    continue
                }
                
                guard let e = dataSet.entryForIndex(j) else { continue }
                
                if (xIndex == 0)
                {
                    angle = 0.0
                }
                else
                {
                    angle = absoluteAngles[xIndex - 1] * phaseX
                }
                
                let sliceAngle = drawAngles[xIndex]
                let sliceSpace = dataSet.sliceSpace
                let sliceSpaceMiddleAngle = sliceSpace / (ChartUtils.Math.FDEG2RAD * r)
                
                // offset needed to center the drawn text in the slice
                let offset = (sliceAngle - sliceSpaceMiddleAngle / 2.0) / 2.0

                angle = angle + offset
                
                // calculate the text position
                let x = r
                    * cos((rotationAngle + angle * phaseY) * ChartUtils.Math.FDEG2RAD)
                    + center.x
                var y = r
                    * sin((rotationAngle + angle * phaseY) * ChartUtils.Math.FDEG2RAD)
                    + center.y

                let value = usePercentValuesEnabled ? e.value / yValueSum * 100.0 : e.value
                
                let val = formatter.stringFromNumber(value)!
                
                let lineHeight = valueFont.lineHeight
                y -= lineHeight
                
                // draw everything, depending on settings
                if (drawXVals && drawYVals)
                {
                    ChartUtils.drawText(
                        context: context,
                        text: val,
                        point: CGPoint(x: x, y: y),
                        align: .Center,
                        attributes: [NSFontAttributeName: valueFont, NSForegroundColorAttributeName: dataSet.valueTextColorAt(j)]
                    )
                    
                    if (j < data.xValCount && data.xVals[j] != nil)
                    {
                        ChartUtils.drawText(
                            context: context,
                            text: data.xVals[j]!,
                            point: CGPoint(x: x, y: y + lineHeight),
                            align: .Center,
                            attributes: [NSFontAttributeName: valueFont, NSForegroundColorAttributeName: dataSet.valueTextColorAt(j)]
                        )
                    }
                }
                else if (drawXVals)
                {
                    ChartUtils.drawText(
                        context: context,
                        text: data.xVals[j]!,
                        point: CGPoint(x: x, y: y + lineHeight / 2.0),
                        align: .Center,
                        attributes: [NSFontAttributeName: valueFont, NSForegroundColorAttributeName: dataSet.valueTextColorAt(j)]
                    )
                }
                else if (drawYVals)
                {
                    ChartUtils.drawText(
                        context: context,
                        text: val,
                        point: CGPoint(x: x, y: y + lineHeight / 2.0),
                        align: .Center,
                        attributes: [NSFontAttributeName: valueFont, NSForegroundColorAttributeName: dataSet.valueTextColorAt(j)]
                    )
                }
                
                xIndex++
            }
        }
    }
    
    public override func drawExtras(context context: CGContext)
    {
        drawHole(context: context)
        drawCenterText(context: context)
    }
    
    /// draws the hole in the center of the chart and the transparent circle / hole
    private func drawHole(context context: CGContext)
    {
        guard let
            chart = chart,
            animator = animator
            else { return }
        
        if (chart.drawHoleEnabled)
        {
            CGContextSaveGState(context)
            
            let radius = chart.radius
            let holeRadius = radius * chart.holeRadiusPercent
            let center = chart.centerCircleBox
<<<<<<< HEAD
=======
            let hasHoleColor = holeColor !== nil && holeColor != NSUIColor.clearColor()
>>>>>>> 715da3e7
            
            if let holeColor = chart.holeColor
            {
                if holeColor != UIColor.clearColor()
                {
                    // draw the hole-circle
                    CGContextSetFillColorWithColor(context, chart.holeColor!.CGColor)
                    CGContextFillEllipseInRect(context, CGRect(x: center.x - holeRadius, y: center.y - holeRadius, width: holeRadius * 2.0, height: holeRadius * 2.0))
                }
            }
            
            // only draw the circle if it can be seen (not covered by the hole)
            if let transparentCircleColor = chart.transparentCircleColor
            {
                if transparentCircleColor != UIColor.clearColor() &&
                    chart.transparentCircleRadiusPercent > chart.holeRadiusPercent
                {
                    let alpha = animator.phaseX * animator.phaseY
                    let secondHoleRadius = radius * chart.transparentCircleRadiusPercent
                    
                    // make transparent
                    CGContextSetAlpha(context, alpha);
                    CGContextSetFillColorWithColor(context, transparentCircleColor.CGColor)
                    
                    // draw the transparent-circle
                    CGContextBeginPath(context)
                    CGContextAddEllipseInRect(context, CGRect(
                        x: center.x - secondHoleRadius,
                        y: center.y - secondHoleRadius,
                        width: secondHoleRadius * 2.0,
                        height: secondHoleRadius * 2.0))
                    CGContextAddEllipseInRect(context, CGRect(
                        x: center.x - holeRadius,
                        y: center.y - holeRadius,
                        width: holeRadius * 2.0,
                        height: holeRadius * 2.0))
                    CGContextEOFillPath(context)
                }
            }
            
            CGContextRestoreGState(context)
        }
    }
    
    /// draws the description text in the center of the pie chart makes most sense when center-hole is enabled
    private func drawCenterText(context context: CGContext)
    {
        guard let
            chart = chart,
            centerAttributedText = chart.centerAttributedText
            else { return }
        
        if chart.drawCenterTextEnabled && centerAttributedText.length > 0
        {
            let center = chart.centerCircleBox
            let innerRadius = chart.drawHoleEnabled && !chart.drawSlicesUnderHoleEnabled ? chart.radius * chart.holeRadiusPercent : chart.radius
            let holeRect = CGRect(x: center.x - innerRadius, y: center.y - innerRadius, width: innerRadius * 2.0, height: innerRadius * 2.0)
            var boundingRect = holeRect
            
            if (chart.centerTextRadiusPercent > 0.0)
            {
                boundingRect = CGRectInset(boundingRect, (boundingRect.width - boundingRect.width * chart.centerTextRadiusPercent) / 2.0, (boundingRect.height - boundingRect.height * chart.centerTextRadiusPercent) / 2.0)
            }
            
            let textBounds = centerAttributedText.boundingRectWithSize(boundingRect.size, options: [.UsesLineFragmentOrigin, .UsesFontLeading, .TruncatesLastVisibleLine], context: nil)
            
            var drawingRect = boundingRect
            drawingRect.origin.x += (boundingRect.size.width - textBounds.size.width) / 2.0
            drawingRect.origin.y += (boundingRect.size.height - textBounds.size.height) / 2.0
            drawingRect.size = textBounds.size
            
            CGContextSaveGState(context)

            let clippingPath = CGPathCreateWithEllipseInRect(holeRect, nil)
            CGContextBeginPath(context)
            CGContextAddPath(context, clippingPath)
            CGContextClip(context)
            
            centerAttributedText.drawWithRect(drawingRect, options: [.UsesLineFragmentOrigin, .UsesFontLeading, .TruncatesLastVisibleLine], context: nil)
            
            CGContextRestoreGState(context)
        }
    }
    
    public override func drawHighlighted(context context: CGContext, indices: [ChartHighlight])
    {
        guard let
            chart = chart,
            data = chart.data,
            animator = animator
            else { return }
        
        CGContextSaveGState(context)
        
        let phaseX = animator.phaseX
        let phaseY = animator.phaseY
        
        var angle: CGFloat = 0.0
        let rotationAngle = chart.rotationAngle
        
        var drawAngles = chart.drawAngles
        var absoluteAngles = chart.absoluteAngles
        let center = chart.centerCircleBox
        let radius = chart.radius
        let userInnerRadius = chart.drawHoleEnabled && !chart.drawSlicesUnderHoleEnabled ? radius * chart.holeRadiusPercent : 0.0
        
        for (var i = 0; i < indices.count; i++)
        {
            // get the index to highlight
            let xIndex = indices[i].xIndex
            if (xIndex >= drawAngles.count)
            {
                continue
            }
            
            guard let set = data.getDataSetByIndex(indices[i].dataSetIndex) as? IPieChartDataSet else { continue }
            
            if !set.isHighlightEnabled
            {
                continue
            }
            
            let entryCount = set.entryCount
            var visibleAngleCount = 0
            for (var j = 0; j < entryCount; j++)
            {
                guard let e = set.entryForIndex(j) else { continue }
                if ((abs(e.value) > 0.000001))
                {
                    visibleAngleCount++;
                }
            }
            
            if (xIndex == 0)
            {
                angle = 0.0
            }
            else
            {
                angle = absoluteAngles[xIndex - 1] * phaseX
            }
            
            let sliceSpace = set.sliceSpace
            
            let sliceAngle = drawAngles[xIndex]
            let sliceSpaceOuterAngle = visibleAngleCount == 1 ?
                0.0 :
                sliceSpace / (ChartUtils.Math.FDEG2RAD * radius)
            var innerRadius = userInnerRadius
            
            let shift = set.selectionShift
            let highlightedRadius = radius + shift
            
            CGContextSetFillColorWithColor(context, set.colorAt(xIndex).CGColor)
            
            let startAngleOuter = rotationAngle + (angle + sliceSpaceOuterAngle / 2.0) * phaseY
            var sweepAngleOuter = (sliceAngle - sliceSpaceOuterAngle) * phaseY
            if (sweepAngleOuter < 0.0)
            {
                sweepAngleOuter = 0.0
            }
            
            let path = CGPathCreateMutable()
            
            CGPathMoveToPoint(
                path,
                nil,
                center.x + highlightedRadius * cos(startAngleOuter * ChartUtils.Math.FDEG2RAD),
                center.y + highlightedRadius * sin(startAngleOuter * ChartUtils.Math.FDEG2RAD))
            CGPathAddRelativeArc(
                path,
                nil,
                center.x,
                center.y,
                highlightedRadius,
                startAngleOuter * ChartUtils.Math.FDEG2RAD,
                sweepAngleOuter * ChartUtils.Math.FDEG2RAD)
            
            if sliceSpace > 0.0
            {
                innerRadius = max(innerRadius,
                    calculateMinimumRadiusForSpacedSlice(
                        center: center,
                        radius: radius,
                        angle: sliceAngle * phaseY,
                        arcStartPointX: center.x + radius * cos(startAngleOuter * ChartUtils.Math.FDEG2RAD),
                        arcStartPointY: center.y + radius * sin(startAngleOuter * ChartUtils.Math.FDEG2RAD),
                        startAngle: startAngleOuter,
                        sweepAngle: sweepAngleOuter))
            }
            
            if (innerRadius > 0.0)
            {
                let sliceSpaceInnerAngle = visibleAngleCount == 1 ?
                    0.0 :
                    sliceSpace / (ChartUtils.Math.FDEG2RAD * innerRadius)
                let startAngleInner = rotationAngle + (angle + sliceSpaceInnerAngle / 2.0) * phaseY
                var sweepAngleInner = (sliceAngle - sliceSpaceInnerAngle) * phaseY
                if (sweepAngleInner < 0.0)
                {
                    sweepAngleInner = 0.0
                }
                let endAngleInner = startAngleInner + sweepAngleInner
                
                CGPathAddLineToPoint(
                    path,
                    nil,
                    center.x + innerRadius * cos(endAngleInner * ChartUtils.Math.FDEG2RAD),
                    center.y + innerRadius * sin(endAngleInner * ChartUtils.Math.FDEG2RAD))
                CGPathAddRelativeArc(
                    path,
                    nil,
                    center.x,
                    center.y,
                    innerRadius,
                    endAngleInner * ChartUtils.Math.FDEG2RAD,
                    -sweepAngleInner * ChartUtils.Math.FDEG2RAD)
            }
            else
            {
                CGPathAddLineToPoint(
                    path,
                    nil,
                    center.x,
                    center.y)
            }
            
            CGPathCloseSubpath(path)
            
            CGContextBeginPath(context)
            CGContextAddPath(context, path)
            CGContextEOFillPath(context)
        }
        
        CGContextRestoreGState(context)
    }
}<|MERGE_RESOLUTION|>--- conflicted
+++ resolved
@@ -19,21 +19,6 @@
 {
     public weak var chart: PieChartView?
     
-<<<<<<< HEAD
-=======
-    public var drawHoleEnabled = true
-    public var holeTransparent = true
-    public var holeColor: NSUIColor? = NSUIColor.whiteColor()
-    public var holeRadiusPercent = CGFloat(0.5)
-    public var holeAlpha = CGFloat(0.41)
-    public var transparentCircleRadiusPercent = CGFloat(0.55)
-    public var drawXLabelsEnabled = true
-    public var usePercentValuesEnabled = false
-    public var centerAttributedText: NSAttributedString?
-    public var drawCenterTextEnabled = true
-    public var centerTextRadiusPercent: CGFloat = 1.0
-    
->>>>>>> 715da3e7
     public init(chart: PieChartView, animator: ChartAnimator?, viewPortHandler: ChartViewPortHandler)
     {
         super.init(animator: animator, viewPortHandler: viewPortHandler)
@@ -405,14 +390,10 @@
             let radius = chart.radius
             let holeRadius = radius * chart.holeRadiusPercent
             let center = chart.centerCircleBox
-<<<<<<< HEAD
-=======
-            let hasHoleColor = holeColor !== nil && holeColor != NSUIColor.clearColor()
->>>>>>> 715da3e7
             
             if let holeColor = chart.holeColor
             {
-                if holeColor != UIColor.clearColor()
+                if holeColor != NSUIColor.clearColor()
                 {
                     // draw the hole-circle
                     CGContextSetFillColorWithColor(context, chart.holeColor!.CGColor)
@@ -423,7 +404,7 @@
             // only draw the circle if it can be seen (not covered by the hole)
             if let transparentCircleColor = chart.transparentCircleColor
             {
-                if transparentCircleColor != UIColor.clearColor() &&
+                if transparentCircleColor != NSUIColor.clearColor() &&
                     chart.transparentCircleRadiusPercent > chart.holeRadiusPercent
                 {
                     let alpha = animator.phaseX * animator.phaseY
