--- conflicted
+++ resolved
@@ -193,15 +193,6 @@
         }
         set
         {
-<<<<<<< HEAD
-=======
-            if newValue == nil
-            {
-                Swift.print("Charts: data argument is nil on setData()")
-                return
-            }
-            
->>>>>>> 715da3e7
             _offsetsCalculated = false
             _data = newValue
             
