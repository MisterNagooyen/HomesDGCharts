//
//  ChartDataSet.swift
//  Charts
//
//  Created by Daniel Cohen Gindi on 23/2/15.

//
//  Copyright 2015 Daniel Cohen Gindi & Philipp Jahoda
//  A port of MPAndroidChart for iOS
//  Licensed under Apache License 2.0
//
//  https://github.com/danielgindi/ios-charts
//

import Foundation
import UIKit

public class ChartDataSet: NSObject
{
    public var colors = [UIColor]()
    internal var _yVals: [ChartDataEntry]!
    internal var _yMax = Float(0.0)
    internal var _yMin = Float(0.0)
    internal var _yValueSum = Float(0.0)
<<<<<<< HEAD
    public var label: String? = "DataSet"
=======
    internal var _lastStart = 0;
    internal var _lastEnd = 0;
    public var label = "DataSet"
>>>>>>> 89026314
    public var visible = true;
    public var drawValuesEnabled = true;
    
    /// the color used for the value-text
    public var valueTextColor: UIColor = UIColor.blackColor()
    
    /// the font for the value-text labels
    public var valueFont: UIFont = UIFont.systemFontOfSize(7.0)
    
    /// the formatter used to customly format the values
    public var valueFormatter: NSNumberFormatter?
    
    /// the axis this DataSet should be plotted against.
    public var axisDependency = ChartYAxis.AxisDependency.Left

    public var yVals: [ChartDataEntry] { return _yVals }
    public var yValueSum: Float { return _yValueSum }
    public var yMin: Float { return _yMin }
    public var yMax: Float { return _yMax }
    
    public override init()
    {
        super.init();
    }
    
    public init(yVals: [ChartDataEntry]?, label: String?)
    {
        super.init();
        
        self.label = label;
        _yVals = yVals == nil ? [ChartDataEntry]() : yVals;
        
        // default color
        colors.append(UIColor(red: 140.0/255.0, green: 234.0/255.0, blue: 255.0/255.0, alpha: 1.0));
        
        self.calcMinMax(start: _lastStart, end: _lastEnd);
        self.calcYValueSum();
    }
    
    public convenience init(yVals: [ChartDataEntry]?)
    {
        self.init(yVals: yVals, label: "DataSet")
    }
    
    /// Use this method to tell the data set that the underlying data has changed
    public func notifyDataSetChanged()
    {
        calcMinMax(start: _lastStart, end: _lastEnd);
        calcYValueSum();
    }
    
    internal func calcMinMax(#start : Int, end: Int)
    {
        if _yVals!.count == 0
        {
            return;
        }
        
        var endValue : Int;
        
        if end == 0
        {
            endValue = _yVals.count - 1;
        }
        else
        {
            endValue = end;
        }
        
        _lastStart = start;
        _lastEnd = endValue;
        
        _yMin = yVals[start].value;
        _yMax = yVals[start].value;
        
        for var i = start; i <= endValue; i++
        {
            let e = _yVals[i];
            if (e.value < _yMin)
            {
                _yMin = e.value;
            }
            if (e.value > _yMax)
            {
                _yMax = e.value;
            }
        }
    }
    
    private func calcYValueSum()
    {
        _yValueSum = 0;
        
        for var i = 0; i < _yVals.count; i++
        {
            _yValueSum += fabsf(_yVals[i].value);
        }
    }
    
    public var entryCount: Int { return _yVals!.count; }
    
    public func yValForXIndex(x: Int) -> Float
    {
        let e = self.entryForXIndex(x);
        
        if (e !== nil) { return e.value }
        else { return Float.NaN }
    }
    
    /// Returns the first Entry object found at the given xIndex with binary search. 
    /// If the no Entry at the specifed x-index is found, this method returns the Entry at the closest x-index. 
    /// Returns nil if no Entry object at that index.
    public func entryForXIndex(x: Int) -> ChartDataEntry!
    {
        var index = self.entryIndex(xIndex: x);
        if (index > -1)
        {
            return _yVals[index];
        }
        return nil;
    }
    
    public func entriesForXIndex(x: Int) -> [ChartDataEntry]
    {
        var entries = [ChartDataEntry]();
        
        var low = 0;
        var high = _yVals.count - 1;
        
        while (low <= high)
        {
            var m = Int((high + low) / 2);
            var entry = _yVals[m];
            
            if (x == entry.xIndex)
            {
                while (m > 0 && _yVals[m - 1].xIndex == x)
                {
                    m--;
                }
                
                high = _yVals.count;
                for (; m < high; m++)
                {
                    entry = _yVals[m];
                    if (entry.xIndex == x)
                    {
                        entries.append(entry);
                    }
                    else
                    {
                        break;
                    }
                }
            }
            
            if (x > _yVals[m].xIndex)
            {
                low = m + 1;
            }
            else
            {
                high = m - 1;
            }
        }
        
        return entries;
    }
    
    public func entryIndex(xIndex x: Int) -> Int
    {
        var low = 0;
        var high = _yVals.count - 1;
        var closest = -1;
        
        while (low <= high)
        {
            var m = (high + low) / 2;
            var entry = _yVals[m];
            
            if (x == entry.xIndex)
            {
                while (m > 0 && _yVals[m - 1].xIndex == x)
                {
                    m--;
                }
                
                return m;
            }
            
            if (x > entry.xIndex)
            {
                low = m + 1;
            }
            else
            {
                high = m - 1;
            }
            
            closest = m;
        }
        
        return closest;
    }
    
    public func entryIndex(entry e: ChartDataEntry, isEqual: Bool) -> Int
    {
        if (isEqual)
        {
            for (var i = 0; i < _yVals.count; i++)
            {
                if (_yVals[i].isEqual(e))
                {
                    return i;
                }
            }
        }
        else
        {
            for (var i = 0; i < _yVals.count; i++)
            {
                if (_yVals[i] === e)
                {
                    return i;
                }
            }
        }
        
        return -1
    }
    
    /// Returns the number of entries this DataSet holds.
    public var valueCount: Int { return _yVals.count; }

    public func addEntry(e: ChartDataEntry)
    {
        var val = e.value;
        
        if (_yVals == nil)
        {
            _yVals = [ChartDataEntry]();
        }
        
        if (_yVals.count == 0)
        {
            _yMax = val;
            _yMin = val;
        }
        else
        {
            if (_yMax < val)
            {
                _yMax = val;
            }
            if (_yMin > val)
            {
                _yMin = val;
            }
        }
        
        _yValueSum += val;
        
        _yVals.append(e);
    }
    
    public func removeEntry(entry: ChartDataEntry) -> Bool
    {
        var removed = false;
        
        for (var i = 0; i < _yVals.count; i++)
        {
            if (_yVals[i] === entry)
            {
                _yVals.removeAtIndex(i);
                removed = true;
                break;
            }
        }
        
        if (removed)
        {
            _yValueSum -= entry.value;
            calcMinMax(start: _lastStart, end: _lastEnd);
        }
        
        return removed;
    }
    
    public func removeEntry(#xIndex: Int) -> Bool
    {
        var index = self.entryIndex(xIndex: xIndex);
        if (index > -1)
        {
            var e = _yVals.removeAtIndex(index);
            
            _yValueSum -= e.value;
            calcMinMax(start: _lastStart, end: _lastEnd);
            
            return true;
        }
        
        return false;
    }
    
    public func resetColors()
    {
        colors.removeAll(keepCapacity: false);
    }
    
    public func addColor(color: UIColor)
    {
        colors.append(color);
    }
    
    public func setColor(color: UIColor)
    {
        colors.removeAll(keepCapacity: false);
        colors.append(color);
    }
    
    public func colorAt(var index: Int) -> UIColor
    {
        if (index < 0)
        {
            index = 0;
        }
        return colors[index % colors.count];
    }
    
    public var isVisible: Bool
    {
        return visible;
    }
    
    public var isDrawValuesEnabled: Bool
    {
        return drawValuesEnabled;
    }
    
    /// Checks if this DataSet contains the specified Entry.
    /// :returns: true if contains the entry, false if not.
    public func contains(e: ChartDataEntry) -> Bool
    {
        for entry in _yVals
        {
            if (entry.isEqual(e))
            {
                return true;
            }
        }
        
        return false;
    }
    
    /// Removes all values from this DataSet and recalculates min and max value.
    public func clear()
    {
        _yVals.removeAll(keepCapacity: true);
        _lastStart = 0;
        _lastEnd = 0;
        notifyDataSetChanged();
    }

    // MARK: NSObject
    
    public override var description: String
    {
        return String(format: "ChartDataSet, label: %@, %i entries", arguments: [self.label ?? "", _yVals.count]);
    }
    
    public override var debugDescription: String
    {
        var desc = description + ":";
        
        for (var i = 0; i < _yVals.count; i++)
        {
            desc += "\n" + _yVals[i].description;
        }
        
        return desc;
    }
    
    // MARK: NSCopying
    
    public func copyWithZone(zone: NSZone) -> AnyObject
    {
        var copy = self.dynamicType.allocWithZone(zone) as ChartDataSet;
        copy.colors = colors;
        copy._yVals = _yVals;
        copy._yMax = _yMax;
        copy._yMin = _yMin;
        copy._yValueSum = _yValueSum;
        copy.label = self.label;
        return copy;
    }
}

<|MERGE_RESOLUTION|>--- conflicted
+++ resolved
@@ -22,13 +22,9 @@
     internal var _yMax = Float(0.0)
     internal var _yMin = Float(0.0)
     internal var _yValueSum = Float(0.0)
-<<<<<<< HEAD
-    public var label: String? = "DataSet"
-=======
     internal var _lastStart = 0;
     internal var _lastEnd = 0;
-    public var label = "DataSet"
->>>>>>> 89026314
+    public var label: String? = "DataSet"
     public var visible = true;
     public var drawValuesEnabled = true;
     
@@ -104,7 +100,7 @@
         _yMin = yVals[start].value;
         _yMax = yVals[start].value;
         
-        for var i = start; i <= endValue; i++
+        for (var i = start; i <= endValue; i++)
         {
             let e = _yVals[i];
             if (e.value < _yMin)
